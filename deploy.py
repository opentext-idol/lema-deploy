--- conflicted
+++ resolved
@@ -124,17 +124,11 @@
 
     compose_args = ['docker-compose']
     compose_args.extend(['--log-level', log_level])
-<<<<<<< HEAD
-    if docker_host is not None:
-        compose_args.extend(['--host', docker_host])
-    compose_args.extend(['--env-file', build_env_file(get_env_paths(components))])
-=======
     if options.docker_host is not None:
         compose_args.extend(['--host', options.docker_host])
     env_paths = (list(get_env_paths(components)) +
                  ([] if options.config_file is None else [options.config_file]))
     compose_args.extend(['--env-file', build_env_file(env_paths)])
->>>>>>> 85b7b04b
     for compose_path in get_compose_paths(components):
         compose_args.extend(['--file', compose_path])
 
