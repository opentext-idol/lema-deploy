#
# Copyright 2021-2023 Open Text.
#
# Licensed under the MIT License (the "License"); you may not use this file
# except in compliance with the License.
#
# The only warranties for products and services of Open Text and its affiliates
# and licensors ("Open Text") are as may be set forth in the express warranty
# statements accompanying such products and services. Nothing herein should be
# construed as constituting an additional warranty. Open Text shall not be
# liable for technical or editorial errors or omissions contained herein. The
# information contained herein is subject to change without notice.
#

services:

  analysis-service:
    image: ${ISOL_DOCKER_REGISTRY}${ISOL_DOCKER_NAME_SEP}solutions-analysis-service${ISOL_DOCKER_VERSION_SEP}${ISOL_ANALYSIS_NIFI_VERSION}
    networks:
      - main
    ports:
      - ${ISOL_ANALYSIS_SERVICE_DOCKER_PORT}:8090
    mac_address: 06-00-00-0A-00-01
<<<<<<< HEAD
=======
    # keyview: IDOL US325025
    ulimits:
      nofile: 10240
>>>>>>> 11452377
    environment:
      - ISOL_AUDIT_DB_HOST=${ISOL_AUDIT_DB_HOST}
      - ISOL_AUDIT_DB_PORT=${ISOL_AUDIT_DB_PORT}
      - ISOL_AUDIT_DB_USERNAME=${ISOL_AUDIT_DB_USERNAME}
      - ISOL_AUDIT_DB_PASSWORD=${ISOL_AUDIT_DB_PASSWORD}
      - ISOL_AUDIT_DB_NAME=${ISOL_AUDIT_DB_NAME}
      - ISOL_LICENSE_SERVER_HOST=${ISOL_LICENSE_SERVER_HOST}
      - ISOL_LICENSE_SERVER_PORT=${ISOL_LICENSE_SERVER_PORT}
      - ISOL_ENTITY_STORAGEDB_HOST=${ISOL_ENTITY_STORAGEDB_HOST}
      - ISOL_ENTITY_STORAGEDB_PORT=${ISOL_ENTITY_STORAGEDB_PORT}
      - ISOL_ENTITY_INDEXDB_HOST=${ISOL_ENTITY_INDEXDB_HOST}
      - ISOL_ENTITY_INDEXDB_ACI_PORT=${ISOL_ENTITY_INDEXDB_ACI_PORT}
      - ISOL_ENTITY_INDEXDB_INDEX_PORT=${ISOL_ENTITY_INDEXDB_INDEX_PORT}
      - ISOL_FILE_STORE_URL=${ISOL_FILESTORE_SERVICE_PROTOCOL}://${ISOL_FILESTORE_SERVICE_HOST}:${ISOL_FILESTORE_SERVICE_PORT}${ISOL_FILESTORE_SERVICE_PATH}
      - ISOL_FILE_STORE_USER=${ISOL_FILESTORE_SERVICE_USERNAME}
      - ISOL_FILE_STORE_PASSWORD=${ISOL_FILESTORE_SERVICE_PASSWORD}
      - ISOL_FILE_STORE_BUCKET=${ISOL_FILESTORE_SERVICE_BUCKET}
      - ISOL_ANALYSIS_FACE_DEC_THREADS=${ISOL_ANALYSIS_FACE_DEC_THREADS}
      - ISOL_ANALYSIS_VEHICLE_THREADS=${ISOL_ANALYSIS_VEHICLE_THREADS}
      - ISOL_ANALYSIS_OBJECT_THREADS=${ISOL_ANALYSIS_OBJECT_THREADS}<|MERGE_RESOLUTION|>--- conflicted
+++ resolved
@@ -21,12 +21,9 @@
     ports:
       - ${ISOL_ANALYSIS_SERVICE_DOCKER_PORT}:8090
     mac_address: 06-00-00-0A-00-01
-<<<<<<< HEAD
-=======
     # keyview: IDOL US325025
     ulimits:
       nofile: 10240
->>>>>>> 11452377
     environment:
       - ISOL_AUDIT_DB_HOST=${ISOL_AUDIT_DB_HOST}
       - ISOL_AUDIT_DB_PORT=${ISOL_AUDIT_DB_PORT}
